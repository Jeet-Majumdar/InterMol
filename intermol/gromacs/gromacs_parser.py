from collections import OrderedDict
import logging
import os
import math

import simtk.unit as units
from intermol.atom import Atom

from intermol.forces import *
import intermol.forces.forcefunctions as ff
from intermol.exceptions import (UnimplementedConversion, UnsupportedConversion,
                                 GromacsError, InterMolError)
from intermol.molecule import Molecule
from intermol.moleculetype import MoleculeType
from intermol.system import System
from intermol.gromacs.grofile_parser import GromacsGroParser


logger = logging.getLogger('InterMolLog')

ENGINE = 'gromacs'


def load_gromacs(top_file, gro_file, include_dir=None, defines=None):
    """Load a set of GROMACS input files into a `System`.

    Args:
        top_filename:
        gro_file:
        include_dir:
        defines:
    Returns:
        system:
    """
    parser = GromacsParser(top_file, gro_file,
                           include_dir=include_dir, defines=defines)
    return parser.read()


def write_gromacs(top_file, gro_file, system):
    """Load a set of GROMACS input files into a `System`.

    Args:
        top_filename:
        gro_file:
        include_dir:
        defines:
    Returns:
        system:
    """
    parser = GromacsParser(top_file, gro_file, system)
    return parser.write()


def default_gromacs_include_dir():
    """Find the location where gromacs #include files are referenced from, by
    searching for (1) gromacs environment variables, (2) just using the default
    gromacs install location, /usr/local/gromacs/share/gromacs/top. """
    if 'GMXLIB' in os.environ:
        return os.environ['GMXLIB']
    if 'GMXDATA' in os.environ:
        return os.path.join(os.environ['GMXDATA'], 'top')
    if 'GMXBIN' in os.environ:
        return os.path.abspath(os.path.join(
            os.environ['GMXBIN'], '..', 'share', 'gromacs', 'top'))
    return '/usr/local/share/gromacs/top'


class GromacsParser(object):
    """
    A class containing methods required to read in a Gromacs(4.5.4) Topology File
    """

    # 'lookup_*' is the inverse dictionary typically used for writing
    gromacs_combination_rules = {
        '1': 'Multiply-C6C12',
        '2': 'Lorentz-Berthelot',
        '3': 'Multiply-Sigeps'
        }
    lookup_gromacs_combination_rules = dict(
        (v, k) for k, v in gromacs_combination_rules.items())

    gromacs_pairs = {
        # First three correspond to pairtype 1, last two pairtype 2.
        # Letter is arbitrary.
        '1A': LjCPair,
        '1B': LjSigepsPair,
        '1C': LjDefaultPair,
        '2A': LjqCPair,
        '2B': LjqSigepsPair,
        '2C': LjqDefaultPair
        }

    lookup_gromacs_pairs = dict((v, k) for k, v in gromacs_pairs.items())

    gromacs_pair_types = dict(
        (k, eval(v.__name__ + 'Type')) for k, v in gromacs_pairs.items())

    gromacs_bonds = {
        '1': HarmonicBond,
        '2': G96Bond,
        '3': MorseBond,
        '4': CubicBond,
        '5': ConnectionBond,
        '6': HarmonicPotentialBond,
        '7': FeneBond
        }
    lookup_gromacs_bonds = dict((v, k) for k, v in gromacs_bonds.items())

    gromacs_bond_types = dict(
        (k, eval(v.__name__ + 'Type')) for k, v in gromacs_bonds.items())

    def canonical_bond(self, params, bond, direction='into'):
        """
        Args:
            params:
            bond:
            direction:
        Returns:
        """
        if direction == 'into':
            return bond, params
        else:  # currently, no bonds need to be de-canonicalized
            try:
                b_type = self.lookup_gromacs_bonds[bond.__class__]
            except KeyError:
                raise UnsupportedConversion(bond, ENGINE)
            return b_type, params

    gromacs_angles = {
        '1': HarmonicAngle,
        '2': CosineSquaredAngle,
        '3': CrossBondBondAngle,
        '4': CrossBondAngleAngle,
        '5': UreyBradleyAngle,
        '6': QuarticAngle,
        '10': RestrictedBendingAngle
        }
    lookup_gromacs_angles = dict((v, k) for k, v in gromacs_angles.items())

    gromacs_angle_types = dict(
        (k, eval(v.__name__ + 'Type')) for k, v in gromacs_angles.items())

    def canonical_angle(self, params, angle, direction='into'):
        """
        Args:
            params:
            angle:
            direction:
        Returns:
        """
        if direction == 'into':
            return angle, params
        else:  # currently, no angles need to be de-canonicalized
            try:
                a_type = self.lookup_gromacs_angles[angle.__class__]
            except KeyError:
                raise UnsupportedConversion(angle, ENGINE)
            return a_type, params

    gromacs_dihedrals = {
        # TrigDihedrals are actually used for 1, 4, and 9.  Can't use lists as keys!
        '1': ProperPeriodicDihedral,
        '2': ImproperHarmonicDihedral,
        '3': RbDihedral,
        '4': ProperPeriodicDihedral,
        '5': FourierDihedral,
        '9': ProperPeriodicDihedral,
        '10': BendingTorsionDihedral,
        '11': RestrictedBendingDihedral,
        'Trig': TrigDihedral
        }

    # have to invert manually because of canonical conversion collapse of types.
    lookup_gromacs_dihedrals = {
        TrigDihedral: 'Trig',
        ImproperHarmonicDihedral: '2',
        RbDihedral: '3',
        FourierDihedral: '5',
        BendingTorsionDihedral: '10',
        RestrictedBendingDihedral: '11'
        }

    gromacs_dihedral_types = dict(
        (k, eval(v.__name__ + 'Type')) for k, v in gromacs_dihedrals.items())

    def canonical_dihedral(self, params, dihedral, direction='into'):
        """

        We can fit everything into two types of dihedrals - dihedral_trig, and
        improper harmonic. Dihedral trig is of the form

            fc0 + sum_i=1^6 fci (cos(nx-phi)

        Proper dihedrals can be stored easily in this form, since they have
        only 1 n. Improper dihedrals can as well (flag as improper). RB can be
        stored as well, assuming phi = 0 or 180. Fourier can also be stored. A
        full dihedral trig can be decomposed into multiple proper dihedrals.

        Will need to handle multiple dihedrals little differently in that we
        will need to add multiple 9 dihedrals together into a single
        dihedral_trig, as long as they have the same phi angle (seems to be
        always the case).

        Args:
            params:
            dihedral:
            direction:
        Returns:
        """
        if direction == 'into':
            if dihedral == ProperPeriodicDihedralType:
                convertfunc = convert_dihedral_from_proper_to_trig
                converted_dihedral = TrigDihedralType
            elif dihedral == ProperPeriodicDihedral:
                convertfunc = convert_dihedral_from_proper_to_trig
                converted_dihedral = TrigDihedral
            elif dihedral == RbDihedralType:
                convertfunc = convert_dihedral_from_RB_to_trig
                # Sign convention from psi to phi.
                params['C1'] *= -1
                params['C3'] *= -1
                params['C5'] *= -1
                converted_dihedral = TrigDihedralType
            elif dihedral == RbDihedral:
                convertfunc = convert_dihedral_from_RB_to_trig
                # Sign convention from psi to phi.
                params['C1'] *= -1
                params['C3'] *= -1
                params['C5'] *= -1
                converted_dihedral = TrigDihedral
            elif dihedral == FourierDihedralType:
                convertfunc = convert_dihedral_from_fourier_to_trig
                converted_dihedral = TrigDihedralType
            elif dihedral == FourierDihedral:
                convertfunc = convert_dihedral_from_fourier_to_trig
                converted_dihedral = TrigDihedral
            elif dihedral in (ImproperHarmonicDihedralType, ImproperHarmonicDihedral,
                              TrigDihedralType, TrigDihedral,
                              BendingTorsionDihedralType, BendingTorsionDihedral,
                              RestrictedBendingDihedralType, RestrictedBendingDihedral
                              ):
                convertfunc = convert_nothing
                converted_dihedral = dihedral
            else:
                raise GromacsError('Unable to convert dihedral: {0}'.format(dihedral))
            params = convertfunc(params)
            return converted_dihedral, params
        else:
            if isinstance(dihedral, TrigDihedral):
                if dihedral.improper:
                    d_type = '4'
                    paramlist = convert_dihedral_from_trig_to_proper(params)
                else:
                    if (params['phi'].value_in_unit(units.degrees) in [0, 180] and
                                params['fc6']._value == 0):
                        d_type = '3'
                        params = convert_dihedral_from_trig_to_RB(params)
                        # Sign convention from phi to psi.
                        params['C1'] *= -1
                        params['C3'] *= -1
                        params['C5'] *= -1
                        paramlist = [params]
                    else:
                        # Print as proper dihedral. If one nonzero term, as a
                        # type 1, if multiple, type 9.
                        paramlist = convert_dihedral_from_trig_to_proper(params)
                        if len(paramlist) == 1:
                            d_type = '1'
                        else:
                            d_type = '9'
            else:
<<<<<<< HEAD
                raise InterMolError('A non-canonical dihedral was found in the system. '
                     'All dihedrals should have been converted to either '
                     'TrigDihedralType or ImproperHarmonicType so '
                     'something likely went wrong while reading in.')
=======
                try:
                    d_type = self.lookup_gromacs_dihedrals[dihedral.__class__]
                except KeyError:
                    raise Exception('Found unsupported dihedral type {0}'.format(
                            dihedral.__class__.__name__))
                paramlist = [params]

>>>>>>> 11c25e1f
            return d_type, paramlist

    def choose_parameter_kwds_from_forces(self, entries, n_atoms, force_type,
                                          gromacs_force):
        """Extract a force's parameters into a keyword dictionary.

        Args:
            entries (str): The `split()` line being parsed.
            n_atoms (int): The number of atoms in the force.
            force_type: The type of the force.
            gromacs_force: The
        Returns:
            kwds (dict): The force's parameters, e.g.
                {'length': Quantity(value=0.13, unit=nanometers),
                 'k': ...
                }
        """
        n_entries = len(entries)
        gromacs_force_type = gromacs_force.__base__  # what's the base class
        typename = gromacs_force_type.__name__
        u = self.unitvars[typename]
        params = self.paramlist[typename]
        kwds = dict()
        if n_entries > n_atoms + 2:
            for i, p in enumerate(params):
                kwds[p] = float(entries[n_atoms + 1 + i]) * u[i]
        elif n_entries in [n_atoms + 1 or n_atoms + 2]:
            # Check to see if the force is defined exists
            if isinstance(force_type, gromacs_force_type):
                force_type_params = self.get_parameter_list_from_force(force_type)
                # Note: for now, not passing the bonding variables.
                for i, p in enumerate(params):
                    kwds[p] = force_type_params[i]
            else:
                logger.warn("No forcetype defined for: {0}".format(entries))
        return kwds

    paramlist = ff.build_paramlist('gromacs')
    unitvars = ff.build_unitvars('gromacs', paramlist)

    def create_kwds_from_entries(self, entries, force_class, offset=0):
        return ff.create_kwds_from_entries(self.unitvars, self.paramlist,
                                           entries, force_class, offset=offset)

    def get_parameter_list_from_force(self, force):
        return ff.get_parameter_list_from_force(force, self.paramlist)

    def get_parameter_kwds_from_force(self, force):
        return ff.get_parameter_kwds_from_force(
                force, self.get_parameter_list_from_force, self.paramlist)

    class TopMoleculeType(object):
        """Inner class to store information about a molecule type."""
        def __init__(self):
            self.nrexcl = -1
            self.atoms = []
            self.bonds = []
            self.angles = []
            self.dihedrals = []
            self.settles = None
            self.exclusions = []
            self.pairs = []
            self.cmaps = []

    def __init__(self, top_file, gro_file, system=None, include_dir=None, defines=None):
        """
        Initializes a GromacsTopologyParse object which serves to read in a Gromacs
        topology into the abstract representation.

        Args:
            defines: Sets of default defines to use while parsing.
        """
        self.top_filename = top_file
        self.gro_file = gro_file
        if not system:
            system = System()
        self.system = system

        if include_dir is None:
            include_dir = default_gromacs_include_dir()
        self.include_dirs = (os.path.dirname(top_file), include_dir)
        # Most of the gromacs water itp files for different forcefields,
        # unless the preprocessor #define FLEXIBLE is given, don't define
        # bonds between the water hydrogen and oxygens, but only give the
        # constraint distances and exclusions.
        self.defines = dict()
        if defines is not None:
            self.defines.update(defines)

    def read(self):
        """

        Return:
            system
        """
        self.current_directive = None
        self.if_stack = list()
        self.else_stack = list()
        self.molecule_types = OrderedDict()
        self.molecules = list()
        self.current_molecule_type = None
        self.current_molecule = None
        self.bondtypes = dict()
        self.angletypes = dict()
        self.dihedraltypes = dict()
        self.implicittypes = dict()
        self.pairtypes = dict()
        self.cmaptypes = dict()
        self.nonbondedtypes = dict()

        # Parse the top_filename into a set of plain text, intermediate
        # TopMoleculeType objects.
        self.process_file(self.top_filename)

        # Open the corresponding gro file and push all the information to the
        # InterMol system.
        self.gro = GromacsGroParser(self.gro_file)
        self.gro.read()
        self.system.box_vector = self.gro.box_vector
        self.system.n_atoms = self.gro.positions.shape[0]
        self.system.n_molecules = self.molecules

        self.n_atoms_added = 0
        for mol_name, mol_count in self.molecules:
            if mol_name not in self.molecule_types:
                raise GromacsError("Unknown molecule type: {0}".format(mol_name))
            # Grab the relevent plain text molecule type.
            top_moltype = self.molecule_types[mol_name]
            self.create_moleculetype(top_moltype, mol_name, mol_count)

        return self.system

    # =========== System writing =========== #
    def write(self):
        """Write this topology in GROMACS file format.

        Args:
            filename: the name of the file to write out to
        """
        gro = GromacsGroParser(self.gro_file)
        gro.write(self.system)

        with open(self.top_filename, 'w') as top:
            self.write_defaults(top)
            self.write_atomtypes(top)
            if self.system.nonbonded_types:
                self.write_nonbonded_types(top)

            self.write_moleculetypes(top)

            self.write_system(top)
            self.write_molecules(top)

    def write_defaults(self, top):
        top.write('[ defaults ]\n')
        top.write('; nbfunc        comb-rule       gen-pairs       fudgeLJ fudgeQQ\n')
        top.write('{0:6d} {1:6s} {2:6s} {3:8.4f} {4:8.4f}\n\n'.format(
                   self.system.nonbonded_function,
                   self.lookup_gromacs_combination_rules[self.system.combination_rule],
                   self.system.genpairs,
                   self.system.lj_correction,
                   self.system.coulomb_correction))

    def write_atomtypes(self, top):
        top.write('[ atomtypes ]\n')
        top.write(';type, bondingtype, atomic_number, mass, charge, ptype, sigma, epsilon\n')
        for atomtype in sorted(self.system.atomtypes.values(), key=lambda x: x.atomtype):
            if atomtype.atomtype.isdigit():
                atomtype.atomtype = "LMP_{0}".format(atomtype.atomtype)
            if atomtype.bondtype.isdigit():
                atomtype.bondtype = "LMP_{0}".format(atomtype.bondtype)

            top.write('{0:<11s} {1:5s} {2:6d} {3:18.8f} {4:18.8f} {5:5s}'.format(
                    atomtype.atomtype,
                    atomtype.bondtype,
                    int(atomtype.atomic_number),
                    atomtype.mass.value_in_unit(units.atomic_mass_unit),
                    atomtype.charge.value_in_unit(units.elementary_charge),
                    atomtype.ptype))

            if self.system.combination_rule == 'Multiply-C6C12':
                top.write('{0:18.8e} {1:18.8e}\n'.format(
                    atomtype.sigma.value_in_unit(units.kilojoules_per_mole * units.nanometers**(6)),
                    atomtype.epsilon.value_in_unit(units.kilojoules_per_mole * units.nanometers**(12))))
            elif self.system.combination_rule in ['Lorentz-Berthelot','Multiply-Sigeps']:
                top.write('{0:18.8e} {1:18.8e}\n'.format(
                    atomtype.sigma.value_in_unit(units.nanometers),
                    atomtype.epsilon.value_in_unit(units.kilojoules_per_mole)))
        top.write('\n')

    def write_nonbonded_types(self, top):
        top.write('[ nonbond_params ]\n')
        top.write('i    j    func    sigma     epsilon\n')
        for nbtype in sorted(self.system.nonbonded_types.values(), key=lambda x: (x.atom1, x.atom2)):
            # TODO: support for buckingham NB types
            top.write('{0:6s} {1:6s} {2:3d}'.format(
                    nbtype.atom1, nbtype.atom2, nbtype.type))
            if self.system.combination_rule == 'Multiply-C6C12':
                top.write('{0:18.8e} {1:18.8e}\n'.format(
                    nbtype.C6.value_in_unit(units.kilojoules_per_mole * units.nanometers**(6)),
                    nbtype.C12.value_in_unit(units.kilojoules_per_mole * units.nanometers**(12))))
            elif self.system.combination_rule in ['Lorentz-Berthelot', 'Multiply-Sigeps']:
                top.write('{0:18.8e} {1:18.8e}\n'.format(
                    nbtype.sigma.value_in_unit(units.nanometers),
                    nbtype.epsilon.value_in_unit(units.kilojoules_per_mole)))
        top.write('\n')

    def write_moleculetypes(self, top):
        for mol_name, mol_type in self.system.molecule_types.items():
            self.current_molecule_type = mol_type
            top.write('[ moleculetype ]\n')
            # Gromacs can't handle spaces in the molecule name.
            printname = mol_name
            printname = printname.replace(' ', '_')
            printname = printname.replace('"', '')
            top.write('{0:s} {1:10d}\n\n'.format(printname, mol_type.nrexcl))

            self.write_atoms(top)

            if self.current_molecule_type.pair_forces:
                self.write_pairs(top)
            if self.current_molecule_type.bond_forces and not self.current_molecule_type.settles:
                self.write_bonds(top)
            if self.current_molecule_type.angle_forces and not self.current_molecule_type.settles:
                self.write_angles(top)
            if self.current_molecule_type.dihedral_forces:
                self.write_dihedrals(top)

            # if moleculeType.virtualForceSet:
            #     lines += self.write_virtuals(moleculeType.virtualForceSet)
            #
            if self.current_molecule_type.settles:
                self.write_settles(top)
            if self.current_molecule_type.exclusions:
                self.write_exclusions(top)

    def write_system(self, top):
        top.write('[ system ]\n')
        top.write('{0}\n\n'.format(self.system.name))

    def write_molecules(self, top):
        top.write('[ molecules ]\n')
        top.write('; Compound        nmols\n')
        for mol_name, mol_type in self.system.molecule_types.items():
            n_molecules = len(mol_type.molecules)
            # The following lines are more 'chemical'.
            printname = mol_name
            printname = printname.replace(' ', '_')
            printname = printname.replace('"', '')
            top.write('{0:<15s} {1:8d}\n'.format(printname, n_molecules))

    def write_atoms(self, top):
        top.write('[ atoms ]\n')
        top.write(';num, type, resnum, resname, atomname, cgnr, q, m\n')

        # Start iterating the set to get the first entry (somewhat kludgy...)
        for i, atom in enumerate(next(iter(self.current_molecule_type.molecules)).atoms):
            if atom.name.isdigit():  # LAMMPS atom names can have digits
                atom.name = "LMP_{0}".format(atom.name)
            if atom.atomtype[0].isdigit():
                atom.atomtype[0] = "LMP_{0}".format(atom.atomtype[0])

            top.write('{0:6d} {1:18s} {2:6d} {3:8s} {4:8s} {5:6d} '
                      '{6:18.8f} {7:18.8f}'.format(
                        i + 1,
                        atom.atomtype[0],
                        atom.residue_index,
                        atom.residue_name,
                        atom.name,
                        atom.cgnr,
                        atom.charge[0].value_in_unit(units.elementary_charge),
                        atom.mass[0].value_in_unit(units.atomic_mass_unit)))

            # Alternate states -- only one for now.
            if atom.atomtype.get(1):
                top.write('{0:18s} {1:18.8f} {2:18.8f}'.format(
                        atom.atomtype[1],
                        atom.charge[1].value_in_unit(units.elementary_charge),
                        atom.mass[1].value_in_unit(units.atomic_mass_unit)))
            top.write('\n')
        top.write('\n')

    def write_pairs(self, top):
        top.write('[ pairs ]\n')
        top.write(';  ai    aj   funct\n')
        pairlist = sorted(self.current_molecule_type.pair_forces,
                          key=lambda x: (x.atom1, x.atom2))
        for pair in pairlist:
            p_type = self.lookup_gromacs_pairs[pair.__class__]
            if p_type:
                # Gromacs type is the first character
                top.write('{0:6d} {1:7d} {2:4d}'.format(
                    pair.atom1, pair.atom2, int(p_type[0])))

                pair_params = self.get_parameter_list_from_force(pair)
                # Don't want to write over actual array.
                param_units = list(self.unitvars[pair.__class__.__name__])
                if p_type[0] == '2' and pair.scaleQQ:
                    # We have a scaleQQ as well, which has no units.
                    pair_params.insert(0, pair.scaleQQ)
                    param_units.insert(0, units.dimensionless)
                for i, param in enumerate(pair_params):
                        top.write("{0:18.8e}".format(
                                param.value_in_unit(param_units[i])))
                top.write('\n')
            else:
                logger.warn("Found unsupported pair type {0}".format(
                        pair.__class__.__name__))

        top.write('\n')

    def write_bonds(self, top):
        top.write('[ bonds ]\n')
        top.write(';   ai     aj funct  r               k\n')
        bondlist = sorted(self.current_molecule_type.bond_forces,
                          key=lambda x: (x.atom1, x.atom2))
        for bond in bondlist:
            bond_params = self.get_parameter_list_from_force(bond)
            b_type, bond_params = self.canonical_bond(bond_params, bond, direction='from')
            top.write('{0:7d} {1:7d} {2:4s}'.format(
                bond.atom1, bond.atom2, b_type))

            param_units = self.unitvars[bond.__class__.__name__]
            for param, param_unit in zip(bond_params, param_units):
                top.write('{0:18.8e}'.format(param.value_in_unit(param_unit)))
            top.write('\n')
        top.write('\n')

    def write_angles(self, top):
        top.write('[ angles ]\n')
        top.write(';   ai     aj     ak     funct  theta    cth\n')
        anglelist = sorted(self.current_molecule_type.angle_forces,
                           key=lambda x: (x.atom1, x.atom2, x.atom3))
        for angle in anglelist:
            angle_params = self.get_parameter_list_from_force(angle)
            a_type, angle_params = self.canonical_angle(angle_params, angle, direction='from')
            top.write('{0:7d} {1:7d} {2:7d} {3:4s}'.format(
                angle.atom1, angle.atom2, angle.atom3, a_type))

            param_units = self.unitvars[angle.__class__.__name__]
            for param, param_unit in zip(angle_params, param_units):
                top.write('{0:18.8e}'.format(param.value_in_unit(param_unit)))
            top.write('\n')
        top.write('\n')

    def write_dihedrals(self, top):
        top.write('[ dihedrals ]\n')
        top.write(';    i      j      k      l   func\n')
        dihedrallist = sorted(self.current_molecule_type.dihedral_forces,
                              key=lambda x: (x.atom1, x.atom2, x.atom3, x.atom4))
        for dihedral in dihedrallist:
            atoms = dihedral.atom1, dihedral.atom2, dihedral.atom3, dihedral.atom4
            top.write("{0:7d} {1:7d} {2:7d} {3:7d}".format(
                   atoms[0], atoms[1], atoms[2], atoms[3]))

            kwds = self.get_parameter_kwds_from_force(dihedral)
            d_type, paramlist = self.canonical_dihedral(kwds, dihedral, direction='from')
            converted_dihedral = self.gromacs_dihedrals[d_type](*atoms, **paramlist[0])

            top.write("{0:6d}".format(int(d_type)))

            paramlist = self.get_parameter_list_from_force(converted_dihedral)
            param_units = self.unitvars[converted_dihedral.__class__.__name__]
            for param, param_unit in zip(paramlist, param_units):
                top.write('{0:18.8e}'.format(param.value_in_unit(param_unit)))
            top.write('\n')
        top.write('\n')

    def write_settles(self, top):
        top.write('[ settles ]\n')
        top.write('; i  funct   dOH  dHH\n')
        settles = self.current_molecule_type.settles
        s_type = 1
        top.write('{0:6d} {1:6d} {2:18.8f} {3:18.8f}\n'.format(
                settles.atom1,
                s_type,
                settles.dOH.value_in_unit(units.nanometers),
                settles.dHH.value_in_unit(units.nanometers)))
        top.write('\n')

    def write_exclusions(self, top):
        top.write('[ exclusions ]\n')
        exclusionlist = sorted(self.current_molecule_type.exclusions,
                               key=lambda x: (x[0], x[1]))
        for exclusion in exclusionlist:
            top.write('{0:6d} {1:6d}\n'.format(exclusion[0], exclusion[1]))
        top.write('\n')

    # =========== System creation =========== #
    def create_moleculetype(self, top_moltype, mol_name, mol_count):
        # Check if the moleculetype already exists
        if self.system.molecule_types.get(mol_name):
            self.current_molecule_type = self.system.molecule_types[mol_name]
        else:
            # Create an intermol moleculetype.
            moltype = MoleculeType(mol_name)
            moltype.nrexcl = top_moltype.nrexcl
            self.system.add_molecule_type(moltype)
            self.current_molecule_type = moltype

        # Create all the intermol molecules of the current type.
        for n_mol in range(mol_count):
            self.create_molecule(top_moltype, mol_name)
        for pair in top_moltype.pairs:
            self.create_pair(pair)
        for bond in top_moltype.bonds:
            self.create_bond(bond)
        for angle in top_moltype.angles:
            self.create_angle(angle)
        for dihedral in top_moltype.dihedrals:
            self.create_dihedral(dihedral)
        if top_moltype.settles:
            self.create_settle(top_moltype.settles)
        for exclusion in top_moltype.exclusions:
            self.create_exclusion(exclusion)

    def create_molecule(self, top_moltype, mol_name):
        molecule = Molecule(mol_name)
        self.system.add_molecule(molecule)
        self.current_molecule = molecule
        for atom in top_moltype.atoms:
            self.create_atom(atom)

    def create_atom(self, temp_atom):
        index = self.n_atoms_added + 1
        atomtype = temp_atom[1]
        #res_id = int(temp_atom[2])
        res_id = self.gro.residue_ids[self.n_atoms_added]
        #res_name = temp_atom[3]
        res_name = self.gro.residue_names[self.n_atoms_added]
        atom_name = temp_atom[4]
        cgnr = int(temp_atom[5])
        charge = float(temp_atom[6]) * units.elementary_charge
        if len(temp_atom) in [8, 11]:
            mass = float(temp_atom[7]) * units.amu
        else:
            mass = -1 * units.amu

        atom = Atom(index, atom_name, res_id, res_name)
        atom.cgnr = cgnr

        atom.atomtype = (0, atomtype)
        atom.charge = (0, charge)
        atom.mass = (0, mass)
        if len(temp_atom) == 11:
            atomtype = temp_atom[8]
            charge = float(temp_atom[9]) * units.elementary_charge
            mass = float(temp_atom[10]) * units.amu
            atom.atomtype = (1, atomtype)
            atom.charge = (1, charge)
            atom.mass = (1, mass)

        atom.position = self.gro.positions[self.n_atoms_added]

        for state, atomtype in atom.atomtype.items():
            intermol_atomtype = self.system.atomtypes.get(atomtype)
            if not intermol_atomtype:
                logger.warn('A corresponding AtomType for {0} was not'
                            ' found.'.format(atom))
                continue
            atom.atomic_number = intermol_atomtype.atomic_number
            if not atom.bondingtype:
                if intermol_atomtype.bondtype:
                    atom.bondingtype = intermol_atomtype.bondtype
                else:
                    atom.bondingtype = atomtype
            if atom.mass.get(state)._value < 0:
                if intermol_atomtype.mass._value >= 0:
                    atom.mass = (state, intermol_atomtype.mass)
                else:
                    logger.warn("Suspicious mass parameter found for atom "
                                "{0}. Visually inspect before using.".format(atom))
            atom.sigma = (state, intermol_atomtype.sigma)
            atom.epsilon = (state, intermol_atomtype.epsilon)

        self.current_molecule.add_atom(atom)
        self.n_atoms_added += 1

    def create_bond(self, bond):
        n_atoms = 2
        numeric_bondtype = bond[n_atoms]
        atoms = [int(n) for n in bond[:n_atoms]]
        btypes = tuple([self.lookup_atom_bondingtype(int(x))
                        for x in bond[:n_atoms]])

        # Get forcefield parameters.
        if len(bond) == n_atoms + 1:
            bond_type = self.find_forcetype(btypes, self.bondtypes)
        else:
            bond[0] = btypes[0]
            bond[1] = btypes[1]
            bond = " ".join(bond)
            bond_type = self.process_forcetype(btypes, 'bond', bond, n_atoms,
                self.gromacs_bond_types, self.canonical_bond)
            bond = bond.split()

        # Create the actual force.
        if numeric_bondtype in self.gromacs_bonds:
            gromacs_bond = self.gromacs_bonds[numeric_bondtype]
            # Connection bonds don't have bondtypes.
            if gromacs_bond == ConnectionBond:
                kwds = dict()
            else:
                kwds = self.choose_parameter_kwds_from_forces(
                    bond, n_atoms, bond_type, gromacs_bond)
            # Give it canonical form parameters.
            canonical_bond, kwds = self.canonical_bond(kwds, gromacs_bond,
                                                        direction='into')
            new_bond = canonical_bond(*atoms, **kwds)
        else:
            logger.warn("Unsupported Gromacs bondtype: {0}".format(numeric_bondtype))

        if not new_bond:
            logger.warn("Undefined bond formatting.")
        else:
            self.current_molecule_type.bond_forces.add(new_bond)

    def create_pair(self, pair):
        """Create a pair force object based on a [ pairs ] entry"""

        n_entries = len(pair)
        numeric_pairtype = pair[2]
        atoms = [int(pair[0]), int(pair[1])]
        atomtypes = tuple([self.lookup_atom_atomtype(int(pair[0])),
                          self.lookup_atom_atomtype(int(pair[1]))])
        if n_entries == 3:
            pairtype = self.find_forcetype(atomtypes, self.pairtypes)
        else:
            atomtypes = [None, None]

        pairvars = [atoms[0], atoms[1], atomtypes[0], atomtypes[1]]
        optpairvars = dict()
        if numeric_pairtype == '1':
            if self.system.combination_rule == "Multiply-C6C12":
                thispair = LjCPair
            elif self.system.combination_rule in ['Multiply-Sigeps', 'Lorentz-Berthelot']:
                thispair = LjSigepsPair
            thispairtype = thispair.__base__  # what's the base class

            u = self.unitvars[thispairtype.__name__]
            if n_entries > 3:
                pairvars.extend([float(pair[3]) * u[0], float(pair[4]) * u[1]])
            elif n_entries == 3:
                if not pairtype:
                    # assume the values will be created by system defaults
                    thispair = LjDefaultPair
                else:
                    assert isinstance(pairtype, thispairtype)
                    pairvars.extend(self.get_parameter_list_from_force(pairtype))
            new_pair = thispair(*pairvars)
        elif numeric_pairtype == '2':
            if self.system.combination_rule == "Multiply-C6C12":
                thispair = LjqCPair
            elif self.system.combination_rule in ['Multiply-Sigeps', 'Lorentz-Berthelot']:
                thispair = LjqSigepsPair
            thispairtype = thispair.__base__  # what's the parent?

            u = self.unitvars[thispairtype.__name__]
            if n_entries > 3:
                pairvars.extend([float(pair[4]) * u[0], float(pair[5]) * u[1],
                                 float(pair[6]) * u[2], float(pair[7]) * u[3]])
                # Generate a default filled dictionary, then fill in the pair.
                optpairvars = ff.optforceparams('pair')
                optpairvars['scaleQQ'] = float(pair[3]) * units.dimensionless
            elif n_entries == 3:
                if not pairtype:
                    # Assume the values will be created by system defaults.
                    thispair = LjqDefaultPair
                else:
                    assert isinstance(pairtype, thispairtype)
                    # Bring the data from this pairtype.
                    optpairvars['scaleQQ'] = pairtype.scaleQQ
                    pairvars.extend(self.get_parameter_list_from_force(pairtype))
            new_pair = thispair(*pairvars, **optpairvars)
        else:
            logger.warn("Unsupported Gromacs pairtype: {0}".format(
                numeric_pairtype))

        if not new_pair:
            logger.warn("Undefined pair formatting.")
        else:
            self.current_molecule_type.pair_forces.add(new_pair)

    def create_settle(self, settle):
        new_settle = Settles(int(settle[0]),
                            float(settle[2]) * units.nanometers,
                            float(settle[3]) * units.nanometers)
        self.current_molecule_type.settles = new_settle

        waterbondrefk = 900*units.kilojoules_per_mole * units.nanometers**(-2)
        wateranglerefk = 400*units.kilojoules_per_mole * units.degrees**(-2)
        angle = 2.0 * math.asin(0.5 * float(settle[3]) / float(settle[2])) * units.radians
        dOH = float(settle[2]) * units.nanometers

        new_bond = HarmonicBond(1, 2, None, None, dOH, waterbondrefk, c=True)
        self.current_molecule_type.bond_forces.add(new_bond)

        new_bond = HarmonicBond(1, 3, None, None, dOH, waterbondrefk, c=True)
        self.current_molecule_type.bond_forces.add(new_bond)

        new_angle = HarmonicAngle(3, 1, 2, None, None, None, angle, wateranglerefk, c=True)
        self.current_molecule_type.angle_forces.add(new_angle)

    def create_exclusion(self, exclusion):
        first = exclusion[0]
        for index in exclusion:
            if first < index:
                self.current_molecule_type.exclusions.add((int(first), int(index)))

    def create_angle(self, angle):
        n_atoms = 3
        atoms = [int(n) for n in angle[:n_atoms]]
        btypes = tuple([self.lookup_atom_bondingtype(int(x))
                        for x in angle[:n_atoms]])
        numeric_angletype = angle[n_atoms]

        # Get forcefield parameters.
        if len(angle) == n_atoms + 1:
            angle_type = self.find_forcetype(btypes, self.angletypes)
        else:
            angle[0] = btypes[0]
            angle[1] = btypes[1]
            angle[2] = btypes[2]
            angle = " ".join(angle)
            angle_type = self.process_forcetype(btypes, 'angle', angle, n_atoms,
                self.gromacs_angle_types, self.canonical_angle)
            angle = angle.split()

        # Create the actual force.
        if numeric_angletype in self.gromacs_angles:
            gromacs_angle = self.gromacs_angles[numeric_angletype]
            kwds = self.choose_parameter_kwds_from_forces(
                angle, n_atoms, angle_type, gromacs_angle)
            # Give it canonical form parameters.
            canonical_angle, kwds = self.canonical_angle(kwds, gromacs_angle,
                                                         direction='into')
            new_angle = canonical_angle(*atoms, **kwds)
        else:
            logger.warn("Unsupported Gromacs angletype: {0}".format(numeric_angletype))

        if not new_angle:
            logger.warn("Undefined angle formatting.")
        else:
            self.current_molecule_type.angle_forces.add(new_angle)

    def create_dihedral(self, dihedral):
        """Create a dihedral object based on a [ dihedrals ] entry. """
        n_entries = len(dihedral)
        n_atoms = 4
        atoms = [int(i) for i in dihedral[0:n_atoms]]
        numeric_dihedraltype = dihedral[n_atoms]

        improper = numeric_dihedraltype in ['2', '4']

        dihedral_types = [None]
        if n_entries == n_atoms + 1:
            btypes = [self.lookup_atom_bondingtype(int(x))
                      for x in dihedral[:n_atoms]]

            # Use the returned btypes that we get a match with!
            dihedral_types = self.find_dihedraltype(btypes, improper=improper)
            # This dihedraltype has been found before and already converted.
            if numeric_dihedraltype in ['1', '3', '4', '5', '9']:
                gromacs_dihedral = TrigDihedral
            else:
                gromacs_dihedral = self.gromacs_dihedrals[numeric_dihedraltype]
        elif n_entries == n_atoms + 2:
            # This case handles special dihedral given via a #define.
            if self.defines.get(dihedral[-1]):
                params = self.defines[dihedral[-1]].split()
                dihedral = dihedral[:-1] + params
            gromacs_dihedral = self.gromacs_dihedrals[numeric_dihedraltype]
        else:
            # Some gromacs parameters don't include sufficient entries for all
            # types, so add some zeros. A bit of a kludge...
            dihedral += ['0.0'] * 3
            gromacs_dihedral = self.gromacs_dihedrals[numeric_dihedraltype]

        for d_type in dihedral_types:
            kwds = self.choose_parameter_kwds_from_forces(
                    dihedral, n_atoms, d_type, gromacs_dihedral)
            canonical_dihedral, kwds = self.canonical_dihedral(
                    kwds, gromacs_dihedral, direction="into")

            kwds['improper'] = improper
            new_dihedral = canonical_dihedral(*atoms, **kwds)

            if not new_dihedral:
                logger.warn("Undefined dihedral formatting: {0}".format(dihedral))
            self.current_molecule_type.dihedral_forces.add(new_dihedral)

    def find_dihedraltype(self, bondingtypes, improper):
        """Determine the type of dihedral interaction between four atoms. """
        a1, a2, a3, a4 = bondingtypes
        # All possible ways to match a dihedraltype
        atom_orders = [[a1, a2, a3, a4],    # original order
                       [a4, a3, a2, a1],    # flip it
                       [a1, a2, a3, 'X'],   # single wildcard 1
                       ['X', a2, a3, a4],   # single wildcard 2
                       ['X', a2, a3, 'X'],  # double wildcard
                       ['X', 'X', a3, a4],  # front end double wildcard
                       [a1, a2, 'X', 'X'],  # rear end double wildcard
                       ['X', 'X', a2, a1],  # rear end double wildcard
                       ['X', a3, a2, a1],   # flipped single wildcard 1
                       [a4, a3, a2, 'X'],   # flipped single wildcard 2
                       ['X', a3, a2, 'X'],  # flipped double wildcard
                       [a4, a3, 'X', 'X']   # flipped front end double wildcard
                       ]

        dihedral_types = set()
        for i, atoms in enumerate(atom_orders):
            a1, a2, a3, a4 = atoms
            key = tuple([a1, a2, a3, a4, improper])
            dihedral_type = self.dihedraltypes.get(key)
            if dihedral_type:
                for to_be_added in dihedral_type:
                    for already_added in dihedral_types:
                        if not self.type_parameters_are_unique(to_be_added,
                                                               already_added):
                            break
                    else:  # The loop completed without breaking.
                        dihedral_types.add(to_be_added)
                break
        if not dihedral_types:
            logger.warn("Lookup failed for dihedral: {0}".format(bondingtypes))
        else:
            return list(dihedral_types)

    @staticmethod
    def type_parameters_are_unique(a, b):
        """Check if two force types are unique.

        Currently only tests TrigDihedralType and ImproperHarmonicDihedralType
        because these are the only two forcetypes that we currently allow to
        to have multiple values for the same set of 4 atom bondingtypes.
        """
        if (isinstance(a, TrigDihedralType) and
                isinstance(b, TrigDihedralType)):
            return not (a.fc0 == b.fc0 and
                        a.fc1 == b.fc1 and
                        a.fc2 == b.fc2 and
                        a.fc3 == b.fc3 and
                        a.fc4 == b.fc4 and
                        a.fc5 == b.fc5 and
                        a.fc6 == b.fc6 and
                        a.improper == b.improper and
                        a.phi == b.phi)
        elif (isinstance(a, ImproperHarmonicDihedralType) and
                isinstance(b, ImproperHarmonicDihedralType)):
            return not (a.xi == b.xi and
                        a.k == b.k and
                        a.improper == b.improper)
        else:
            return True

    def lookup_atom_bondingtype(self, index):
        return self.current_molecule.atoms[index - 1].bondingtype

    def lookup_atom_atomtype(self, index, state=0):
        return self.current_molecule.atoms[index - 1].atomtype[state]

    def find_forcetype(self, bondingtypes, types_of_kind):
        forcetype = types_of_kind.get(bondingtypes)
        if not forcetype:
            forcetype = types_of_kind.get(bondingtypes[::-1])

        if not forcetype:
            logger.debug("Lookup failed for atom bonding types'{0}' in {1}".format(
                    bondingtypes, types_of_kind.keys()))
        return forcetype

    # =========== Pre-processing and forcetype creation =========== #
    def process_file(self, top_filename):
        append = ''
        with open(top_filename) as top_file:
            for line in top_file:
                if line.strip().endswith('\\'):
                    append = '{0} {1}'.format(append, line[:line.rfind('\\')])
                else:
                    self.process_line(top_filename, '{0} {1}'.format(append, line))
                    append = ''

    def process_line(self, top_filename, line):
        """Process one line from a file."""
        if ';' in line:
            line = line[:line.index(';')]
        stripped = line.strip()
        ignore = not all(self.if_stack)
        if stripped.startswith('*') or len(stripped) == 0:
            # A comment or empty line.
            return

        elif stripped.startswith('[') and not ignore:
            # The start of a category.
            if not stripped.endswith(']'):
                raise GromacsError('Illegal line in .top file: '+line)
            self.current_directive = stripped[1:-1].strip()
            logger.debug("Parsing {0}...".format(self.current_directive))

        elif stripped.startswith('#'):
            # A preprocessor command.
            fields = stripped.split()
            command = fields[0]
            if len(self.if_stack) != len(self.else_stack):
                raise GromacsError('#if/#else stack out of sync')

            if command == '#include' and not ignore:
                # Locate the file to include
                name = stripped[len(command):].strip(' \t"<>')
                search_dirs = self.include_dirs+(os.path.dirname(top_filename),)
                for sub_dir in search_dirs:
                    top_filename = os.path.join(sub_dir, name)
                    if os.path.isfile(top_filename):
                        # We found the file, so process it.
                        self.process_file(top_filename)
                        break
                else:
                    raise GromacsError('Could not locate #include file: '+name)

            elif command == '#define' and not ignore:
                # Add a value to our list of defines.
                if len(fields) < 2:
                    raise GromacsError('Illegal line in .top file: '+line)
                name = fields[1]
                value_start = stripped.find(name, len(command))+len(name)+1
                value = line[value_start:].strip()
                self.defines[name] = value
            elif command == '#ifdef':
                # See whether this block should be ignored.
                if len(fields) < 2:
                    raise GromacsError('Illegal line in .top file: '+line)
                name = fields[1]
                self.if_stack.append(name in self.defines)
                self.else_stack.append(False)
            elif command == '#ifndef':
                # See whether this block should be ignored.
                if len(fields) < 2:
                    raise GromacsError('Illegal line in .top file: '+line)
                name = fields[1]
                self.if_stack.append(name not in self.defines)
                self.else_stack.append(False)
            elif command == '#endif':
                # Pop an entry off the if stack
                if len(self.if_stack) == 0:
                    raise GromacsError('Unexpected line in .top file: '+line)
                del(self.if_stack[-1])
                del(self.else_stack[-1])
            elif command == '#else':
                # Reverse the last entry on the if stack
                if len(self.if_stack) == 0:
                    raise GromacsError('Unexpected line in .top file: '+line)
                if self.else_stack[-1]:
                    raise GromacsError('Unexpected line in .top file: #else has'
                                     ' already been used ' + line)
                self.if_stack[-1] = (not self.if_stack[-1])
                self.else_stack[-1] = True

        elif not ignore:
            # A line of data for the current category
            if self.current_directive is None:
                raise GromacsError('Unexpected line in .top file: "{0}"'.format(line))
            if self.current_directive == 'defaults':
                self.process_defaults(line)
            elif self.current_directive == 'moleculetype':
                self.process_moleculetype(line)
            elif self.current_directive == 'molecules':
                self.process_molecule(line)
            elif self.current_directive == 'atoms':
                self.process_atom(line)
            elif self.current_directive == 'bonds':
                self.process_bond(line)
            elif self.current_directive == 'angles':
                self.process_angle(line)
            elif self.current_directive == 'dihedrals':
                self.process_dihedral(line)
            elif self.current_directive == 'settles':
                self.process_settle(line)
            elif self.current_directive == 'exclusions':
                self.process_exclusion(line)
            elif self.current_directive == 'pairs':
                self.process_pair(line)
            elif self.current_directive == 'cmap':
                self.process_cmap(line)
            elif self.current_directive == 'atomtypes':
                self.process_atomtype(line)
            elif self.current_directive == 'bondtypes':
                self.process_bondtype(line)
            elif self.current_directive == 'angletypes':
                self.process_angletype(line)
            elif self.current_directive == 'dihedraltypes':
                self.process_dihedraltype(line)
            elif self.current_directive == 'implicit_genborn_params':
                self.process_implicittype(line)
            elif self.current_directive == 'pairtypes':# and not self.system.genpairs:
                self.process_pairtype(line)
            elif self.current_directive == 'cmaptypes':
                self.process_cmaptype(line)
            elif self.current_directive == 'nonbond_params':
                self.process_nonbond_params(line)

    def process_defaults(self, line):
        """Process the [ defaults ] line."""
        fields = line.split()
        if len(fields) < 4:
            self.too_few_fields(line)
        self.system.nonbonded_function = int(fields[0])
        self.system.combination_rule = self.gromacs_combination_rules[fields[1]]
        self.system.genpairs = fields[2]
        self.system.lj_correction = float(fields[3])
        self.system.coulomb_correction = float(fields[4])

    def process_moleculetype(self, line):
        """Process a line in the [ moleculetypes ] category."""
        fields = line.split()
        if len(fields) < 1:
            self.too_few_fields(line)
        mol_type = self.TopMoleculeType()
        mol_type.nrexcl = int(fields[1])
        self.molecule_types[fields[0]] = mol_type
        self.current_molecule_type = mol_type

    def process_molecule(self, line):
        """Process a line in the [ molecules ] category."""
        fields = line.split()
        if len(fields) < 2:
            self.too_few_fields(line)
        self.molecules.append((fields[0], int(fields[1])))

    def process_atom(self, line):
        """Process a line in the [ atoms ] category."""
        if self.current_molecule_type is None:
            self.directive_before_moleculetype()
        fields = line.split()
        if len(fields) < 5:
            self.too_few_fields(line)
        if len(fields) not in [7, 8, 11]:
            self.invalid_line(line)
        self.current_molecule_type.atoms.append(fields)

    def process_bond(self, line):
        """Process a line in the [ bonds ] category."""
        if self.current_molecule_type is None:
            self.directive_before_moleculetype()
        fields = line.split()
        if len(fields) < 3:
            self.too_few_fields(line)
        self.current_molecule_type.bonds.append(fields)

    def process_angle(self, line):
        """Process a line in the [ angles ] category."""
        if self.current_molecule_type is None:
            self.directive_before_moleculetype()
        fields = line.split()
        if len(fields) < 4:
            self.too_few_fields(line)
        self.current_molecule_type.angles.append(fields)

    def process_dihedral(self, line):
        """Process a line in the [ dihedrals ] category."""
        if self.current_molecule_type is None:
            self.directive_before_moleculetype()
        fields = line.split()
        if len(fields) < 5:
            self.too_few_fields(line)
        self.current_molecule_type.dihedrals.append(fields)

    def process_settle(self, line):
        """Process a line in the [ settles ] category."""
        if self.current_molecule_type is None:
            self.directive_before_moleculetype()
        fields = line.split()
        if len(fields) < 4:
            self.too_few_fields(line)
        self.current_molecule_type.settles = fields

    def process_exclusion(self, line):
        """Process a line in the [ exclusions ] category."""
        if self.current_molecule_type is None:
            self.directive_before_moleculetype()
        fields = line.split()
        if len(fields) < 2:
            self.too_few_fields(line)
        self.current_molecule_type.exclusions.append(fields)

    def process_pair(self, line):
        """Process a line in the [ pairs ] category."""
        if self.current_molecule_type is None:
            self.directive_before_moleculetype()
        fields = line.split()
        if len(fields) < 3:
            self.too_few_fields(line)
        self.current_molecule_type.pairs.append(fields)

    def process_cmap(self, line):
        """Process a line in the [ cmaps ] category."""
        if self.current_molecule_type is None:
            self.directive_before_moleculetype('cmap')
        fields = line.split()
        if len(fields) < 6:
            self.too_few_fields(line)
        self.current_molecule_type.cmaps.append(fields)

    def process_atomtype(self, line):
        """Process a line in the [ atomtypes ] category."""
        fields = line.split()
        if len(fields) < 6:
            self.too_few_fields(line)
        if len(fields[3]) == 1:
            # Bonded type and atomic number are both missing.
            fields.insert(1, None)
            fields.insert(1, None)
        elif len(fields[4]) == 1 and len(fields[5]) > 1:
            if fields[1][0].isalpha():
                # Atomic number is missing.
                fields.insert(2, None)
            else:
                # Bonded type is missing.
                fields.insert(1, None)

        atomtype = fields[0]
        if fields[1] == None:
            bondingtype = atomtype
        else:
            bondingtype = fields[1]
        if fields[2]:
            atomic_number = int(fields[2])
        else:
            atomic_number = -1
        mass = float(fields[3]) * units.amu
        charge = float(fields[4]) * units.elementary_charge
        ptype = fields[5]
        # Add correct units to the LJ parameters.
        if self.system.combination_rule == "Multiply-C6C12":
            lj_param1 = (float(fields[6]) *
                         units.kilojoules_per_mole * units.nanometers**(6))
            lj_param2 = (float(fields[7]) *
                         units.kilojoules_per_mole * units.nanometers**(12))
            AtomtypeClass = AtomCType
        elif self.system.combination_rule in ['Multiply-Sigeps', 'Lorentz-Berthelot']:
            lj_param1 = float(fields[6]) * units.nanometers           # sigma
            lj_param2 = float(fields[7]) * units.kilojoules_per_mole  # epsilon
            AtomtypeClass = AtomSigepsType
        else:
            raise InterMolError("Unknown combination rule: {0}".format(self.system.combination_rule))
        new_atom_type = AtomtypeClass(atomtype, bondingtype, atomic_number,
                                      mass, charge, ptype, lj_param1, lj_param2)
        self.system.add_atomtype(new_atom_type)

    def process_bondtype(self, line):
        """Process a line in the [ bondtypes ] category."""
        fields = line.split()
        if len(fields) < 5:
            self.too_few_fields(line)

        btypes = fields[:2]
        bond_type = self.process_forcetype(btypes, 'bond', line, 2,
                self.gromacs_bond_types, self.canonical_bond)
        self.bondtypes[tuple(fields[:2])] = bond_type

    def process_angletype(self, line):
        """Process a line in the [ angletypes ] category."""
        fields = line.split()
        if len(fields) < 6:
            self.too_few_fields(line)
        btypes = fields[:3]
        angle_type = self.process_forcetype(btypes, 'angle', line, 3,
                self.gromacs_angle_types, self.canonical_angle)
        self.angletypes[tuple(fields[:3])] = angle_type

    def process_dihedraltype(self, line):
        """Process a line in the [ dihedraltypes ] category."""
        fields = line.split()
        if len(fields) < 5:
            self.too_few_fields(line)

        # Some gromacs parameters don't include sufficient numbers of types.
        # Add some zeros (bit of a kludge).
        line += ' 0.0 0.0 0.0'
        fields = line.split()

        # Check whether they are using 2 or 4 atom types
        if fields[2].isdigit():
            btypes = ['X', fields[0], fields[1], 'X']
            n_atoms_specified = 2
        elif fields[4].isdigit() and not fields[3].isdigit(): # assumes gromacs types are not all digits.
            btypes = fields[:4]
            n_atoms_specified = 4
        else:
            # TODO: Come up with remaining cases (are there any?) and a proper
            #       failure case.
            logger.warn('Should never have gotten here.')
        dihedral_type = self.process_forcetype(
            btypes, 'dihedral', line, n_atoms_specified,
            self.gromacs_dihedral_types, self.canonical_dihedral)

        # Still need a bit more information
        numeric_dihedraltype = fields[n_atoms_specified]
        dihedral_type.improper = numeric_dihedraltype in ['2', '4']

        key = tuple([btypes[0], btypes[1], btypes[2], btypes[3],
                     dihedral_type.improper])

        if key in self.dihedraltypes:
            # There are multiple dihedrals defined for these atom types.
            self.dihedraltypes[key].add(dihedral_type)
        else:
            self.dihedraltypes[key] = {dihedral_type}

    def process_forcetype(self, bondingtypes, forcename, line, n_atoms,
                          gromacs_force_types, canonical_force):
        """ """
        fields = line.split()

        numeric_forcetype = fields[n_atoms]
        gromacs_force_type = gromacs_force_types[numeric_forcetype]
        kwds = self.create_kwds_from_entries(fields, gromacs_force_type, offset=n_atoms+1)
        CanonicalForceType, kwds = canonical_force(
            kwds, gromacs_force_type, direction='into')

        force_type = CanonicalForceType(*bondingtypes, **kwds)

        if not force_type:
            logger.warn("{0} is not a supported {1} type".format(fields[2], forcename))
            return
        else:
            return force_type

    def process_implicittype(self, line):
        """Process a line in the [ implicit_genborn_params ] category."""
        fields = line.split()
        if len(fields) < 6:
            self.too_few_fields(line)
        self.implicittypes[fields[0]] = fields

    def process_pairtype(self, line):
        """Process a line in the [ pairtypes ] category."""
        fields = line.split()
        if len(fields) < 5:
            self.too_few_fields(line)

        pair_type = None
        PairFunc = None
        combination_rule = self.system.combination_rule
        kwds = dict()
        numeric_pairtype = fields[2]
        if numeric_pairtype == '1':
            # LJ/Coul. 1-4 (Type 1)
            if len(fields) == 5:
                if combination_rule == "Multiply-C6C12":
                    PairFunc = LjCPairType
                elif combination_rule in ['Multiply-Sigeps', 'Lorentz-Berthelot']:
                    PairFunc = LjSigepsPairType
            offset = 3
        elif numeric_pairtype == '2':
            if combination_rule == "Multiply-C6C12":
                PairFunc = LjqCPairType
            elif combination_rule in ['Multiply-Sigeps', 'Lorentz-Berthelot']:
                PairFunc = LjqSigepsPairType
            offset = 4
        else:
            logger.warn("Could not find pair type for line: {0}".format(line))

        if PairFunc:
            pairvars = [fields[0], fields[1]]
            kwds = self.create_kwds_from_entries(fields, PairFunc, offset=offset)
            # kludge because of placement of scaleQQ...
            if numeric_pairtype == '2':
                # try to get this out ...
                kwds['scaleQQ'] = float(fields[3]) * units.dimensionless
            pair_type = PairFunc(*pairvars, **kwds)

        self.pairtypes[tuple(fields[:2])] = pair_type

    def process_cmaptype(self, line):
        """Process a line in the [ cmaptypes ] category."""
        fields = line.split()
        if len(fields) < 8 or len(fields) < 8+int(fields[6])*int(fields[7]):
            self.too_few_fields(line)
        self.cmaptypes[tuple(fields[:5])] = fields

    def process_nonbond_params(self, line):
        """Process a line in the [ nonbond_param ] category."""
        fields = line.split()
        natoms = 2
        nonbonded_type = None
        NonbondedFunc = None
        combination_rule = self.system.combination_rule

        if fields[2] == '1':
            if combination_rule == 'Multiply-C6C12':
                NonbondedFunc = LjCNonbondedType
            elif combination_rule in ['Lorentz-Berthelot', 'Multiply-Sigeps']:
                NonbondedFunc = LjSigepsNonbondedType
        elif fields[2] == '2':
            if combination_rule == 'Buckingham':
                NonbondedFunc = BuckinghamNonbondedType
        else:
            logger.warn("Could not find nonbonded type for line: {0}".format(line))

        nonbonded_vars = [fields[0], fields[1]]
        kwds = self.create_kwds_from_entries(fields, NonbondedFunc, offset=3)
        nonbonded_type = NonbondedFunc(*nonbonded_vars, **kwds)
        # TODO: figure out what to do with the gromacs numeric type
        nonbonded_type.type = int(fields[2])
        self.system.nonbonded_types[tuple(nonbonded_vars)] = nonbonded_type

    # =========== Pre-processing errors =========== #
    def too_few_fields(self, line):
        raise GromacsError('Too few fields in [ {0} ] line: {1}'.format(
            self.current_directive, line))

    def invalid_line(self, line):
        raise GromacsError('Invalid format in [ {0} ] line: {1}'.format(
            self.current_directive, line))

    def directive_before_moleculetype(self):
        raise GromacsError('Found [ {0} ] directive before [ moleculetype ]'.format(
            self.current_directive))<|MERGE_RESOLUTION|>--- conflicted
+++ resolved
@@ -270,20 +270,11 @@
                         else:
                             d_type = '9'
             else:
-<<<<<<< HEAD
-                raise InterMolError('A non-canonical dihedral was found in the system. '
-                     'All dihedrals should have been converted to either '
-                     'TrigDihedralType or ImproperHarmonicType so '
-                     'something likely went wrong while reading in.')
-=======
                 try:
                     d_type = self.lookup_gromacs_dihedrals[dihedral.__class__]
                 except KeyError:
-                    raise Exception('Found unsupported dihedral type {0}'.format(
-                            dihedral.__class__.__name__))
+                    raise UnsupportedConversion(dihedral, ENGINE)
                 paramlist = [params]
-
->>>>>>> 11c25e1f
             return d_type, paramlist
 
     def choose_parameter_kwds_from_forces(self, entries, n_atoms, force_type,
